--- conflicted
+++ resolved
@@ -7,33 +7,6 @@
 import Register from './Register';
 
 // Mocking axios
-<<<<<<< HEAD
-jest.mock('axios');
-jest.mock('react-hot-toast');
-
-jest.mock('../../context/auth', () => ({
-    useAuth: jest.fn(() => [null, jest.fn()]) // Mock useAuth hook to return null state and a mock function for setAuth
-  }));
-
-  jest.mock('../../context/cart', () => ({
-    useCart: jest.fn(() => [null, jest.fn()]) // Mock useCart hook to return null state and a mock function
-  }));
-    
-jest.mock('../../context/search', () => ({
-    useSearch: jest.fn(() => [{ keyword: '' }, jest.fn()]) // Mock useSearch hook to return null state and a mock function
-  }));
-
-jest.mock("../../hooks/useCategory", () => jest.fn(() => []))
-
-  Object.defineProperty(window, 'localStorage', {
-    value: {
-      setItem: jest.fn(),
-      getItem: jest.fn(),
-      removeItem: jest.fn(),
-    },
-    writable: true,
-  });
-=======
 jest.mock("axios");
 jest.mock("react-hot-toast");
 
@@ -65,7 +38,6 @@
   },
   writable: true,
 });
->>>>>>> fa2d887d
 
 window.matchMedia = window.matchMedia || function() {
     return {
