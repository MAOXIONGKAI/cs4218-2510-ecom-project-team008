import app from 'express';
import dotenv from "dotenv";

// configure env
dotenv.config();

<<<<<<< HEAD
const PORT = process.env.PORT || 6060;
=======
//database config
connectDB();

const app = express();

//middlewares
app.use(cors());
app.use(express.json());
app.use(morgan('dev'));

//routes
app.use("/api/v1/auth", authRoutes);
app.use("/api/v1/category", categoryRoutes);
app.use("/api/v1/product", productRoutes);

// rest api

app.get('/', (req,res) => {
    res.send("<h1>Welcome to ecommerce app</h1>");
});

const isIntegration = process.env.TEST_TYPE === 'integration'

// uses any available port when running test because supertest runs multiple test suits in parallel
const PORT = isIntegration ? 0 : process.env.PORT || 6060;
>>>>>>> 12570ac5

app.listen(PORT, () => {
    console.log(`Server running on ${process.env.DEV_MODE} mode on ${PORT}`.bgCyan.white);
});<|MERGE_RESOLUTION|>--- conflicted
+++ resolved
@@ -1,38 +1,14 @@
 import app from 'express';
 import dotenv from "dotenv";
 
+
 // configure env
 dotenv.config();
-
-<<<<<<< HEAD
-const PORT = process.env.PORT || 6060;
-=======
-//database config
-connectDB();
-
-const app = express();
-
-//middlewares
-app.use(cors());
-app.use(express.json());
-app.use(morgan('dev'));
-
-//routes
-app.use("/api/v1/auth", authRoutes);
-app.use("/api/v1/category", categoryRoutes);
-app.use("/api/v1/product", productRoutes);
-
-// rest api
-
-app.get('/', (req,res) => {
-    res.send("<h1>Welcome to ecommerce app</h1>");
-});
 
 const isIntegration = process.env.TEST_TYPE === 'integration'
 
 // uses any available port when running test because supertest runs multiple test suits in parallel
 const PORT = isIntegration ? 0 : process.env.PORT || 6060;
->>>>>>> 12570ac5
 
 app.listen(PORT, () => {
     console.log(`Server running on ${process.env.DEV_MODE} mode on ${PORT}`.bgCyan.white);
